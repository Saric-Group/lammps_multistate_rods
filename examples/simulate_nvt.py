--- conflicted
+++ resolved
@@ -112,11 +112,6 @@
                               -run_args.num_cells / 2, run_args.num_cells / 2,
                               -run_args.num_cells / 2, run_args.num_cells / 2)
 simulation.setup("box")
-<<<<<<< HEAD
-simulation.create_rods()
-
-# DYNAMICS
-=======
 #simulation.create_rods() #same as "box = None"
 # Sensible example for random creation:
 overlap = (2.1 * model.rod_radius) / run_args.cell_size
@@ -127,7 +122,6 @@
                         "overlap", overlap, "maxtry", maxtry])
 
 # ROD DYNAMICS AND FIXES
->>>>>>> 462542d5
 py_lmp.fix("thermostat", "all", "langevin",
            run_args.temp, run_args.temp, run_args.damp, seed)#, "zero yes")
 
